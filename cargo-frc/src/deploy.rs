// Copyright 2018 First Rust Competition Developers.
// Licensed under the Apache License, Version 2.0 <LICENSE-APACHE or
// http://www.apache.org/licenses/LICENSE-2.0> or the MIT license
// <LICENSE-MIT or http://opensource.org/licenses/MIT>, at your
// option. This file may not be copied, modified, or distributed
// except according to those terms.

use super::config::FrcConfig;
use crate::build::roborio_build;
use crate::toolchain::Toolchain;
use crate::util::*;
use clap::ArgMatches;
use ref_slice::*;
use std::env;
use std::ffi::OsStr;
use std::fmt;
use std::io::prelude::*;
use std::path::Path;
use std::time::Duration;
use subprocess::ExitStatus;

pub fn deploy_command(matches: &ArgMatches<'_>, config: &FrcConfig) -> Result<(), String> {
    cargo_build(matches, config)?;

    let addresses = if let Some(addr) = config.rio_address_override.clone() {
        vec![addr]
    } else {
        make_addresses(
            config
                .team_number
                .ok_or("No RIO address or team number specified")?,
        )
    };
    let mut executable_path = config.target_dir.clone();
    executable_path.push(DEPLOY_TARGET_TRIPLE);
    if matches.is_present("release") {
        executable_path.push("release");
    } else {
        executable_path.push("debug");
    }
    executable_path.push(&config.executable);
    info!("Attempting to deploy executable {:?}", executable_path);

    for addr in &addresses {
        info!("Searching for rio at {}", addr);
        let canonical = &format!("admin@{}", addr);
        if test_ssh_address(canonical)? {
            do_deploy(canonical, &executable_path)?;
            return Ok(());
        }
    }
    Err("No tested address responded to ssh".to_string())
}

fn make_addresses(team_number: u64) -> Vec<String> {
    vec![
        format!("roborio-{}-FRC.local", team_number),
        format!("10.{}.{}.2", team_number / 100, team_number % 100),
        "172.22.11.2".to_string(),
    ]
}

fn test_ssh_address(address: &str) -> Result<bool, String> {
    debug!("ssh -oBatchMode=yes {} \"exit\"", address);
    let mut process = subprocess::Exec::cmd("ssh")
        .arg("-oBatchMode=yes")
        .arg("-oStrictHostKeyChecking=no")
        .arg(address)
        .arg("\"exit\"")
        .popen()
        .map_err(str_map("'ssh' subprocess failed"))?;
    let ret = match process
        .wait_timeout(Duration::from_secs(2))
        .map_err(str_map("'ssh' subprocess failed to wait"))?
    {
        Some(ExitStatus::Exited(0)) => Ok(true),
        _ => Ok(false),
    };
    process.kill().map_err(str_map(
        "'ssh' subprocess timed out and could not be killed",
    ))?;
    ret
}

const DEPLOY_SCRIPT_CANONICAL_PATH: &str = "/home/lvuser/cargo-frc-script.sh";
const EXECUTABLE_TEMPORARY_PATH: &str = "/home/lvuser/rust-program-temp";

fn do_deploy(rio_address: &str, executable_path: &Path) -> Result<(), String> {
    let executable_path = executable_path
        .canonicalize()
        .map_err(str_map("Could not canonicalize executable path"))?;
    let mut script = tempfile::NamedTempFile::new()
        .map_err(str_map("Could not create temporary script file"))?;
    let executable_name = executable_path
        .file_name()
        .ok_or("executable_path does not point to a file")?
        .to_str()
        .ok_or("executable path is not valid Unicode; `as_str()` failed.")?;
    script
        .as_file_mut()
        .write_all(
            format!(
                r#"#!/bin/bash
    . /etc/profile.d/natinst-path.sh; /usr/local/frc/bin/frcKillRobot.sh -t 2> /dev/null
    mv {} /home/lvuser/{exec_name}
    echo "/home/lvuser/{exec_name}" > /home/lvuser/robotCommand
    chmod +x /home/lvuser/robotCommand; chown lvuser /home/lvuser/robotCommand
    sync
    ldconfig
    . /etc/profile.d/natinst-path.sh; /usr/local/frc/bin/frcKillRobot.sh -t -r 2> /dev/null"#,
                EXECUTABLE_TEMPORARY_PATH,
                exec_name = executable_name
            )
            .as_bytes(),
        )
        .map_err(str_map("Could not write to temporary deploy script file"))?;
    script
        .as_file_mut()
        .sync_all()
        .map_err(str_map("'sync_all()' on script file failed"))?;
    let script_path = script
        .as_ref()
        .canonicalize()
        .map_err(str_map("Could not canonicalize script path"))?;
    info!("scp-ing deploy script...");
    scp(
        ref_slice(&script_path),
        rio_address,
        DEPLOY_SCRIPT_CANONICAL_PATH,
    )?;

    info!("scp-ing executable...");
    scp(
        ref_slice(&executable_path),
        rio_address,
        EXECUTABLE_TEMPORARY_PATH,
    )?;

    info!("Deploying libs...");
    deploy_libs(rio_address)?;

    info!("ssh-ing to execute deploy script...");
    ssh(
        &rio_address,
        &format!("sh {}", DEPLOY_SCRIPT_CANONICAL_PATH),
    )?;
    Ok(())
}

/// Only call this with addresses checked with `test_ssh_address` first
fn scp<T: AsRef<OsStr> + fmt::Debug>(
    local_paths: &[T],
    target_address: &str,
    remote_path: &str,
) -> Result<(), String> {
    let mut builder = subprocess::Exec::cmd("scp")
        .arg("-oBatchMode=yes")
        .arg("-oStrictHostKeyChecking=no");
    for arg in local_paths.iter() {
        builder = builder.arg(arg);
    }
    builder = builder.arg(format!("{}:{}", target_address, remote_path));
    trace!("scp subprocess builder struct: {:?}", builder);
    debug!("Running scp command: \"{}\"", builder.to_cmdline_lossy());
    handle_subprocess("scp", builder.join())?;
    Ok(())
}

/// Only call this with addresses checked with `test_ssh_address` first
fn ssh<T: AsRef<OsStr>>(target_address: &T, command: &str) -> Result<(), String> {
    let builder = subprocess::Exec::cmd("ssh")
        .arg("-oBatchMode=yes")
        .arg("-oStrictHostKeyChecking=no")
        .arg(target_address)
        .arg(command);
    trace!("ssh process builder struct: {:?}", builder);
    debug!("Running ssh -command: \"{}\"", builder.to_cmdline_lossy());
    handle_subprocess("ssh", builder.join())?;
    Ok(())
}

const DEPLOY_TARGET_TRIPLE: &str = crate::build::ROBORIO_TARGET_TRIPLE;

<<<<<<< HEAD
pub fn cargo_build(matches: &ArgMatches, config: &FrcConfig) -> Result<(), String> {
=======
fn cargo_build(matches: &ArgMatches<'_>, config: &FrcConfig) -> Result<(), String> {
>>>>>>> 54922c26
    info!("Building the project...");

    let toolchain = if let Some(y) = matches.value_of("year") {
        Toolchain::from_year(y).ok_or_else(|| "Invalid toolchain year specified".to_owned())?
    } else {
        config
            .toolchain_year
            .ok_or_else(|| "No toolchain specified".to_owned())?
    };

    roborio_build(
        toolchain,
        Some(
            config
                .executable
                .to_str()
                .ok_or("Executable name is not valid Unicode.")?,
        ),
        matches.is_present("release"),
    )
}

const LIBS_TO_DEPLOY: &[&str] = &["wpiHal", "wpiutil" /* "ntcore.so", "cscore"*/];

fn deploy_libs(target_address: &str) -> Result<(), String> {
    debug!("Attempting to deploy libs: {:?}", LIBS_TO_DEPLOY);
    let mut symlink_path = env::temp_dir();
    symlink_path.push("frc-libs");
    symlink_path
        .canonicalize()
        .map_err(str_map("Could not canonicalize symlinked athena lib path"))?;
    let libs: Vec<_> = LIBS_TO_DEPLOY
        .iter()
        .map(|name| {
            let mut d = symlink_path.clone();
            d.push(format!("lib{}.so", name));
            d
        })
        .collect();
    trace!("Deploying libs at paths {:?}", libs);
    scp(&libs[..], target_address, "/usr/local/frc/third-party/lib")?;
    Ok(())
}<|MERGE_RESOLUTION|>--- conflicted
+++ resolved
@@ -181,11 +181,8 @@
 
 const DEPLOY_TARGET_TRIPLE: &str = crate::build::ROBORIO_TARGET_TRIPLE;
 
-<<<<<<< HEAD
 pub fn cargo_build(matches: &ArgMatches, config: &FrcConfig) -> Result<(), String> {
-=======
-fn cargo_build(matches: &ArgMatches<'_>, config: &FrcConfig) -> Result<(), String> {
->>>>>>> 54922c26
+// fn cargo_build(matches: &ArgMatches<'_>, config: &FrcConfig) -> Result<(), String> {
     info!("Building the project...");
 
     let toolchain = if let Some(y) = matches.value_of("year") {
