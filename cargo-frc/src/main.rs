// Copyright 2018 First Rust Competition Developers.
// Licensed under the Apache License, Version 2.0 <LICENSE-APACHE or
// http://www.apache.org/licenses/LICENSE-2.0> or the MIT license
// <LICENSE-MIT or http://opensource.org/licenses/MIT>, at your
// option. This file may not be copied, modified, or distributed
// except according to those terms.

#[macro_use]
extern crate clap;
#[macro_use]
extern crate log;
<<<<<<< HEAD
extern crate fern;
extern crate ref_slice;
extern crate serde;
extern crate tempfile;
mod build;
=======

>>>>>>> 54922c26
mod config;
mod deploy;
mod init;
mod toolchain;
mod util;
use crate::toolchain::Toolchain;
use clap::{App, AppSettings, Arg, ArgMatches, SubCommand};
use fern::colors::{Color, ColoredLevelConfig};
use util::*;

const COMMAND_NAME: &str = "frc";
const COMMAND_DESCRIPTION: &str = "The unofficial cargo extension for FRC.";

fn main() {
    std::process::exit(match cli_app() {
        Ok(_) => {
            println!("Finished Successfully.");
            0
        }
        Err(x) => {
            error!("Fatal: {}\nRun with -vv for more info.", x);
            1
        }
    });
}

fn cli_app() -> Result<(), String> {
    let valid_toolchains = Toolchain::available()
        .iter()
        .map(Toolchain::year)
        .collect::<Vec<_>>();

    let temp_matches =
        App::new(format!("cargo-{}", COMMAND_NAME))
            .about("This is meant to be run as 'cargo frc', try running it like that.")
            .version(&crate_version!()[..])
            // We have to lie about our binary name since this will be a third party
            // subcommand for cargo, this trick stolen from cargo-cook who stole from cargo-outdated
            .bin_name("cargo")
            // We use a subcommand because parsed after `cargo` is sent to the third party plugin
            // which will be interpreted as a subcommand/positional arg by clap
            .subcommand(
                SubCommand::with_name(COMMAND_NAME)
                    // the real entry point
                    .about(COMMAND_DESCRIPTION)
                    .arg(
                        Arg::with_name("verbose")
                            .long("verbose")
                            .short("v")
                            .multiple(true)
                            .global(true),
                    )
                    .subcommand(
                        SubCommand::with_name("deploy")
                            .arg(Arg::with_name("release").short("r").long("release").help(
                                "If specified, will target the deployment of a release build",
                            ))
                            .arg(
                                Arg::with_name("year")
                                    .short("y")
                                    .long("year")
                                    .possible_values(&valid_toolchains)
                                    .takes_value(true)
                                    .help("The toolchain year to use for linking"),
                            ),
                    )
                    .subcommand(
                        SubCommand::with_name("init")
                            .about("Create a new basic robot project in the current directory")
                            .arg(
                                Arg::with_name("NUMBER")
                                    .help("The team number to be used when deploying")
                                    .takes_value(true)
                                    .required(true)
                                    .index(1),
                            ),
                    )
                    .subcommand(
                        SubCommand::with_name("new")
                            .about("Create a new basic robot project")
                            .arg(
                                Arg::with_name("NAME")
                                    .required(true)
                                    .index(1)
                                    .help("The name for the new robot project"),
                            )
                            .arg(
                                Arg::with_name("NUMBER")
                                    .help("The team number to be used when deploying")
                                    .takes_value(true)
                                    .required(true)
                                    .index(2),
                            ),
                    )
                    .subcommand(
                        SubCommand::with_name("toolchain")
                            .about("Manage FRC toolchains")
                            .subcommand(
                                SubCommand::with_name("install")
                                    .alias("i")
                                    .about("Install FRC toolchains")
                                    .arg(
                                        Arg::with_name("YEAR")
                                            .required(true)
                                            .possible_values(&valid_toolchains)
                                            .index(1)
                                            .help("The year of the toolchain to install"),
                                    ),
                            )
                            .subcommand(
                                SubCommand::with_name("list")
                                    .alias("l")
                                    .about("List available and installed toolchains"),
                            )
                            .setting(AppSettings::SubcommandRequiredElseHelp),
                    )
                    .subcommand(
                        SubCommand::with_name("build")
                            .alias("b")
                            .about("Cross-compile for the roborio using FRC toolchains")
                            .arg(
                                Arg::with_name("year")
                                    .short("y")
                                    .long("year")
                                    .possible_values(&valid_toolchains)
                                    .takes_value(true)
                                    .help("The toolchain year to use for linking"),
                            )
                            .arg(
                                Arg::with_name("release")
                                    .short("r")
                                    .long("release")
                                    .takes_value(false)
                                    .help("Build in release mode"),
                            )
                            .arg(
                                Arg::with_name("bin")
                                    .long("bin")
                                    .takes_value(true)
                                    .help("Specify which binary to build. (Optional)"),
                            ),
                    )
                    .setting(AppSettings::SubcommandRequired),
            )
            .setting(AppSettings::SubcommandRequired)
            .get_matches();

    let frc_matches = temp_matches
        .subcommand_matches(COMMAND_NAME)
        .ok_or("frc subcommand not specified")?;

    let level = setup_logger(frc_matches).map_err(str_map("Could not initialize logging"))?;
    info!("Using log level {}", level);

    match frc_matches.subcommand_name() {
        Some("deploy") => {
            let cfg = config::get_config()?;
            deploy::deploy_command(frc_matches.subcommand_matches("deploy").unwrap(), &cfg)
        }
        Some("init") => init::init_command(frc_matches.subcommand_matches("init").unwrap()),
        Some("new") => init::new_command(frc_matches.subcommand_matches("new").unwrap()),
        Some("toolchain") => {
            toolchain::handle_cmd(frc_matches.subcommand_matches("toolchain").unwrap())
        }
        Some("build") => {
            let cfg = config::get_config()?;
            deploy::cargo_build(frc_matches.subcommand_matches("build").unwrap(), &cfg)
            // build::build_command(frc_matches.subcommand_matches("build").unwrap())
        },
        _ => Err(String::from("No subcommand specified (!UNREACHABLE!)")),
    }
}

fn setup_logger(matches: &ArgMatches<'_>) -> Result<log::LevelFilter, fern::InitError> {
    let level = match 2 + matches.occurrences_of("verbose") {
        0 => log::LevelFilter::Error,
        1 => log::LevelFilter::Warn,
        2 => log::LevelFilter::Info,
        3 => log::LevelFilter::Debug,
        _ => log::LevelFilter::Trace,
    };

    let colors = ColoredLevelConfig::new()
        .error(Color::Red)
        .warn(Color::Yellow)
        .info(Color::Green)
        .debug(Color::Cyan)
        .trace(Color::White);
    fern::Dispatch::new()
        .format(move |out, message, record| {
            out.finish(format_args!("{} {}", colors.color(record.level()), message,))
        })
        .level(level)
        .chain(std::io::stdout())
        .apply()?;
    Ok(level)
}<|MERGE_RESOLUTION|>--- conflicted
+++ resolved
@@ -9,20 +9,14 @@
 extern crate clap;
 #[macro_use]
 extern crate log;
-<<<<<<< HEAD
-extern crate fern;
-extern crate ref_slice;
-extern crate serde;
-extern crate tempfile;
-mod build;
-=======
-
->>>>>>> 54922c26
+
 mod config;
 mod deploy;
 mod init;
 mod toolchain;
 mod util;
+mod build;
+
 use crate::toolchain::Toolchain;
 use clap::{App, AppSettings, Arg, ArgMatches, SubCommand};
 use fern::colors::{Color, ColoredLevelConfig};
