/* PORTIONS OF THIS FILE WERE ORIGINALLY DISTRIBUTED WITH THE FOLLOWING LICENSE

"""
MIT License
Copyright (c) 2017 Rust for Robotics Developers
Permission is hereby granted, free of charge, to any person obtaining a copy
of this software and associated documentation files (the "Software"), to deal
in the Software without restriction, including without limitation the rights
to use, copy, modify, merge, publish, distribute, sublicense, and/or sell
copies of the Software, and to permit persons to whom the Software is
furnished to do so, subject to the following conditions:

The above copyright notice and this permission notice shall be included in all
copies or substantial portions of the Software.

THE SOFTWARE IS PROVIDED "AS IS", WITHOUT WARRANTY OF ANY KIND, EXPRESS OR
IMPLIED, INCLUDING BUT NOT LIMITED TO THE WARRANTIES OF MERCHANTABILITY,
FITNESS FOR A PARTICULAR PURPOSE AND NONINFRINGEMENT. IN NO EVENT SHALL THE
AUTHORS OR COPYRIGHT HOLDERS BE LIABLE FOR ANY CLAIM, DAMAGES OR OTHER
LIABILITY, WHETHER IN AN ACTION OF CONTRACT, TORT OR OTHERWISE, ARISING FROM,
OUT OF OR IN CONNECTION WITH THE SOFTWARE OR THE USE OR OTHER DEALINGS IN THE
SOFTWARE.
"""

Copyright 2018 First Rust Competition Developers.
Licensed under the Apache License, Version 2.0 <LICENSE-APACHE or
http://www.apache.org/licenses/LICENSE-2.0> or the MIT license
<LICENSE-MIT or http://opensource.org/licenses/MIT>, at your
option. This file may not be copied, modified, or distributed
except according to those terms.
*/

use super::ds::*;
use std::mem;
use std::sync::atomic::{AtomicBool, Ordering, ATOMIC_BOOL_INIT};
use std::time::Duration;
use wpilib_sys::*;

<<<<<<< HEAD
#[derive(Copy, Clone, Debug)]
pub enum RobotBaseInitError {
    HalInitFailed,
    AlreadyInit,
=======
#[derive(Debug)]
pub struct RobotBase {
    ds: ThreadSafeDs,
>>>>>>> 6c7f29f4
}

// Should we give in and use lazy static?
static ROBOT_INITED: AtomicBool = ATOMIC_BOOL_INIT;

#[derive(Debug)]
pub struct RobotBase {}

/// Though many methods are static for convenience, they will error if a
/// a `RobotBase` has not already been constructed.
impl RobotBase {
    /// Create a new robot, initializing hardware in the process.
    /// Call before initializing any other wpilib stuff.
    #[allow(clippy::new_ret_no_self)]
    pub fn new() -> Result<RobotBase, RobotBaseInitError> {
        if ROBOT_INITED.compare_and_swap(false, true, Ordering::AcqRel) {
            return Err(RobotBaseInitError::AlreadyInit);
        }

        if unsafe { HAL_Initialize(500, 0) } == 0 {
            return Err(RobotBaseInitError::HalInitFailed);
        }

        report_usage(resource_type!(Language), unsafe {
            mem::transmute(*b"Rust")
        });
        println!("\n********** Hardware Init **********\n");
        Ok(RobotBase {})
    }

    /// Call when your robot is ready to be enabled.
    /// Make sure your hardware and threads have been created, etc.
    pub fn start_competition() {
        unsafe {
            HAL_ObserveUserProgramStarting();
        }
        println!("\n********** Robot program starting **********\n");
    }

<<<<<<< HEAD
    pub fn make_ds(&self) -> DriverStation {
        DriverStation::from_base(self).expect("HAL FAILED ON DS CREATION")
=======
    pub fn ds_instance(&self) -> ThreadSafeDs {
        self.ds.clone()
>>>>>>> 6c7f29f4
    }

    /// Return the FPGA Version number.
    ///
    /// For now, expect this to be competition year.
    #[inline(always)]
    pub fn fpga_version() -> HalResult<i32> {
        hal_call!(HAL_GetFPGAVersion())
    }

    /// Return the FPGA Revision number.
    ///
    /// The format of the revision is 3 numbers. The 12 most significant bits are the
    /// Major Revision. The next 8 bits are the Minor Revision. The 12 least
    /// significant bits are the Build Number.
    #[inline(always)]
    pub fn fpga_revision() -> HalResult<i64> {
        hal_call!(HAL_GetFPGARevision())
    }

    /// Read the microsecond-resolution timer on the FPGA.
    ///
    /// Returns The current time in microseconds according to the FPGA (since FPGA
    ///         reset).
    #[inline(always)]
    pub fn fpga_time() -> HalResult<u64> {
        hal_call!(HAL_GetFPGATime())
    }

    /// Read the microsecond-resolution timer
    /// on the FPGA as a `std::time::Duration`.
    pub fn fpga_time_duration() -> HalResult<Duration> {
        let usec = Self::fpga_time()?;
        let sec: u64 = usec / 1_000_000;
        let nsec: u32 = (usec % 1_000_000) as u32 * 1000;
        Ok(Duration::new(sec, nsec))
    }
    /// Get the state of the "USER" button on the roboRIO.
    ///
    /// True if the button is currently pressed.
    #[inline(always)]
    pub fn user_button() -> HalResult<bool> {
        Ok(hal_call!(HAL_GetFPGAButton())? != 0)
    }

    /// Reuturns true if the robot is browned out.
    pub fn is_browned_out() -> HalResult<bool> {
        Ok(hal_call!(HAL_GetBrownedOut())? != 0)
    }

    /// Returns true if outputs are enabled.
    /// A false result could be caused by a disabled robot or a brownout.
    pub fn is_system_active() -> HalResult<bool> {
        Ok(hal_call!(HAL_GetSystemActive())? != 0)
    }

    /// Get the robot's current battery voltage.
    pub fn battery_voltage() -> HalResult<f64> {
        hal_call!(HAL_GetVinVoltage())
    }
}

impl Drop for RobotBase {
    fn drop(&mut self) {
        // In WPILibc, this is handled by the destructor of a static variable,
        // the one ds instance, which runs after main() finishes. Rust does not
        // execute anything after main, so this is the closest approximation.
        unsafe {
            HAL_ReleaseDSMutex();
        }
    }
}<|MERGE_RESOLUTION|>--- conflicted
+++ resolved
@@ -36,16 +36,10 @@
 use std::time::Duration;
 use wpilib_sys::*;
 
-<<<<<<< HEAD
 #[derive(Copy, Clone, Debug)]
 pub enum RobotBaseInitError {
     HalInitFailed,
     AlreadyInit,
-=======
-#[derive(Debug)]
-pub struct RobotBase {
-    ds: ThreadSafeDs,
->>>>>>> 6c7f29f4
 }
 
 // Should we give in and use lazy static?
@@ -85,13 +79,8 @@
         println!("\n********** Robot program starting **********\n");
     }
 
-<<<<<<< HEAD
     pub fn make_ds(&self) -> DriverStation {
         DriverStation::from_base(self).expect("HAL FAILED ON DS CREATION")
-=======
-    pub fn ds_instance(&self) -> ThreadSafeDs {
-        self.ds.clone()
->>>>>>> 6c7f29f4
     }
 
     /// Return the FPGA Version number.
